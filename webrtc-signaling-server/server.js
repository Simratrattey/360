--- conflicted
+++ resolved
@@ -676,22 +676,15 @@
     socket.currentRoom = roomId;
 
     if (!rooms[roomId]) {
-<<<<<<< HEAD
-=======
       // Use provided meeting info or try to get from cache or use defaults
       const storedMeetingInfo = meetingInfo || (global.meetingInfoCache ? global.meetingInfoCache[roomId] : null);
       
->>>>>>> a34cc785
       rooms[roomId] = { 
         offers: [], 
         participants: [], 
         host: socket.userId, // First person to join becomes host
         avatarApiEnabled: true, // Default to enabled
         isRecording: false, // Track recording status
-<<<<<<< HEAD
-        recordedBy: null // Who started the recording
-      };
-=======
         recordedBy: null, // Who started the recording
         // Enhanced meeting info
         name: storedMeetingInfo?.name || `Room ${roomId.slice(-6)}`,
@@ -706,7 +699,6 @@
         visibility: rooms[roomId].visibility,
         host: rooms[roomId].host
       });
->>>>>>> a34cc785
     }
     // Remove any legacy username-only entries
     rooms[roomId].participants = rooms[roomId].participants.filter(p => typeof p === 'object');
@@ -935,8 +927,6 @@
     socket.emit('roomSettingsUpdated', settingsUpdate); // Ensure host gets the update too
     
     console.log(`[Room ${rid}] Avatar API ${enabled ? 'enabled' : 'disabled'} by host ${socket.userId}`);
-<<<<<<< HEAD
-=======
   });
 
   // Join request for approval-required meetings
@@ -1032,7 +1022,6 @@
     } else {
       console.log(`[Signaling] ⚠️ Requester socket ${requesterSocketId} not found`);
     }
->>>>>>> a34cc785
   });
 
   // Recording notifications
