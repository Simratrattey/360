import React, { useState, useEffect, useRef, useMemo } from 'react';
import { User, Users, Hash, Plus, Search, MoreVertical, Settings, Star, Trash2, Send, Paperclip, Smile, MessageCircle, X, Check } from 'lucide-react';
import SidebarConversation from '../components/messages/SidebarConversation';
import ChatWindow from '../components/messages/ChatWindow';
import ChatInput from '../components/messages/ChatInput';
import CreateConversationModal from '../components/messages/CreateConversationModal';
import UserSelectionModal from '../components/messages/UserSelectionModal';
import ConversationSettingsModal from '../components/messages/ConversationSettingsModal';
import ConversationDetailsModal from '../components/messages/ConversationDetailsModal';
import * as conversationAPI from '../api/conversationService';
import * as messageAPI from '../api/messageService';
import { useAuth } from '../context/AuthContext';
import { useChatSocket } from '../context/ChatSocketContext';
import { useMediaQuery } from 'react-responsive';
import { useMessageNotifications } from '../components/Layout';
import ConnectionStatus from '../components/ConnectionStatus';


// Placeholder for emoji list
const emojiList = ['👍', '❤️', '😂', '😮', '😢', '😡', '👏', '🙏', '🔥', '💯', '✨', '🎉', '🤔', '😎', '🥳', '😴'];

function getInitials(name) {
  if (!name || typeof name !== 'string') {
    return 'U';
  }
  
  const result = name.split(' ').map(n => n[0]).join('').toUpperCase();
  return result;
}

function getConversationDisplayName(conversation, currentUserId) {
  try {
    if (!conversation) {
      return 'Unknown';
    }
    
    // If conversation has a name (group/community), use it
    if (conversation.name) {
      return String(conversation.name);
    }
    
    // For DMs, show the other person's name
    if (conversation.type === 'dm' && Array.isArray(conversation.members)) {
      const otherMember = conversation.members.find(m => m._id !== currentUserId);
      
      if (otherMember && typeof otherMember === 'object') {
        // Ensure we're working with a user object and extract string values
        const fullName = otherMember.fullName;
        const username = otherMember.username;
        const email = otherMember.email;
        
        const displayName = fullName || username || email || 'Unknown User';
        
        // Ensure we return a string
        return String(displayName);
      } else {
        return 'Unknown User';
      }
    }
    
    // Fallback
    return 'Unknown Conversation';
  } catch (error) {
    console.error('Error in MessagesPage getConversationDisplayName:', error);
    return 'Error';
  }
}

function groupMessagesByDate(messages) {
  return messages.reduce((acc, msg) => {
    const date = new Date(msg.createdAt || msg.timestamp || Date.now()).toLocaleDateString();
    if (!acc[date]) acc[date] = [];
    acc[date].push(msg);
    return acc;
  }, {});
}

export default function MessagesPage() {
  const { user } = useAuth();
  const chatSocket = useChatSocket();
  const [allConversations, setAllConversations] = useState([]);
  const [selected, setSelected] = useState(null);
  const [messages, setMessages] = useState([]);
  // Track any error that occurs during sending; this can be displayed to the user.
  const [sendError, setSendError] = useState(null);
  // Track whether messages are currently being fetched. When true, the chat
  // window will display a loading spinner. Messages remain an array to avoid
  // errors in event handlers that spread or map over the messages array.
  const [messagesLoading, setMessagesLoading] = useState(false);
  const [input, setInput] = useState('');
  const [search, setSearch] = useState('');
  const [showUserModal, setShowUserModal] = useState(false);
  const [showCreateModal, setShowCreateModal] = useState(false);
  const [showSettingsModal, setShowSettingsModal] = useState(false);
  const [showDetailsModal, setShowDetailsModal] = useState(false);
  const [starred, setStarred] = useState([]);
  const [typing, setTyping] = useState({});
  const [editMsgId, setEditMsgId] = useState(null);
  const [editInput, setEditInput] = useState('');
  const [showEmojiPicker, setShowEmojiPicker] = useState(false);
  const [uploadFile, setUploadFile] = useState(null);
  const [reactions, setReactions] = useState({});
  const [replyTo, setReplyTo] = useState(null);
  const [notification, setNotification] = useState(null);
  const windowFocused = useRef(true);
  const isMobile = useMediaQuery({ maxWidth: 767 });
  const [sidebarOpen, setSidebarOpen] = useState(true); // for mobile
  const [messagesCache, setMessagesCache] = useState({});
  const { refreshUnreadCount } = useMessageNotifications();

  // Request notification permission on mount
  useEffect(() => {
    if (window.Notification && Notification.permission === 'default') {
      Notification.requestPermission();
    }
    // Track window focus
    const onFocus = () => (windowFocused.current = true);
    const onBlur = () => (windowFocused.current = false);
    const scrollToBottom = () => {
      if (!messageContainerRef.current) return;
      messageContainerRef.current.scrollTop = messageContainerRef.current.scrollHeight;
    };

    /**
     * Determine whether the user is sufficiently close to the bottom of the
     * message container.  Without this check, adding a new message will always
     * force the view to the bottom, making it impossible for the user to read
     * earlier messages when new ones arrive.
     */
    const shouldAutoScroll = () => {
      const container = messageContainerRef.current;
      if (!container) return true;
      const distanceFromBottom =
        container.scrollHeight - (container.scrollTop + container.clientHeight);
      // Auto-scroll only when the user is within 50px of the bottom.
      return distanceFromBottom < 50;
    };

    /**
     * Generic debounce hook.  Returns a debounced version of a callback that will
     * delay execution until `delay` milliseconds have passed since the last call.
     * This is used to batch calls to markConversationAsRead and avoid hitting
     * server rate limits.
     */
    const useDebouncedCallback = (callback, delay) => {
      const timeoutRef = useRef(null);
      const callbackRef = useRef(callback);
      useEffect(() => {
        callbackRef.current = callback;
      }, [callback]);
      return (...args) => {
        if (timeoutRef.current) clearTimeout(timeoutRef.current);
        timeoutRef.current = setTimeout(() => {
          callbackRef.current(...args);
        }, delay);
      };
    };

    // Create a debounced function that will mark a conversation as read.  The delay
    // is set to two seconds; multiple rapid calls will result in only one server
    // request, helping prevent "Too Many Requests" errors.
    const debouncedMarkRead = useDebouncedCallback(
      convId => {
        if (convId) {
          markConversationAsRead(convId);
        }
      },
      2000
    );

    window.addEventListener('focus', onFocus);
    window.addEventListener('blur', onBlur);
    return () => {
      window.removeEventListener('focus', onFocus);
      window.removeEventListener('blur', onBlur);
    };
  }, []);

  // Fetch conversations on mount (REST)
  useEffect(() => {
    fetchConversations();
  }, []);

  // When mounting on mobile, show sidebar first
  useEffect(() => {
    if (isMobile) {
      setSidebarOpen(true);
      setSelected(null);
    }
  }, [isMobile]);

  // Add useEffect to auto-select conversation from URL param
  useEffect(() => {
    const urlParams = new URLSearchParams(window.location.search);
    const conversationId = urlParams.get('conversation');
    if (conversationId && allConversations.length > 0) {
      const allItems = allConversations.flatMap(section => section.items);
      const target = allItems.find(c => c._id === conversationId);
      if (target) {
        setSelected(target);
        if (isMobile) setSidebarOpen(false);
        window.history.replaceState({}, document.title, window.location.pathname);
      }
    }
  }, [allConversations, isMobile]);

  const fetchConversations = async () => {
    try {
      const res = await conversationAPI.getConversations();
      const conversations = res.data.conversations || res.data || [];
      
      setAllConversations([
        { section: 'Direct Messages', icon: User, items: conversations.filter(c => c.type === 'dm') },
        { section: 'Groups', icon: Users, items: conversations.filter(c => c.type === 'group') },
        { section: 'Communities', icon: Hash, items: conversations.filter(c => c.type === 'community') },
      ]);

      // Prefetch the first few messages for a subset of conversations to improve perceived loading times.
      // We limit the number of conversations prefetched per section to avoid overwhelming the server.
      const PREFETCH_CONVERSATIONS_PER_SECTION = 3;
      const PREFETCH_MESSAGES_LIMIT = 10;
      const conversationsToPrefetch = conversations.slice(0, PREFETCH_CONVERSATIONS_PER_SECTION);
      
      // Kick off prefetch asynchronously without blocking the conversation list rendering.
      conversationsToPrefetch.forEach(conv => {
        if (!conv || !conv._id) return;
        // Only prefetch if not already cached.
        if (!messagesCache[conv._id]) {
          messageAPI.getMessages(conv._id, { limit: PREFETCH_MESSAGES_LIMIT })
            .then(res => {
              const msgs = res.data?.messages || res.data || [];
              setMessagesCache(prev => ({ ...prev, [conv._id]: msgs }));
            })
            .catch(err => {
              // Silently fail on prefetch errors to avoid interrupting user flow.
              console.warn(`Prefetch messages for conversation ${conv._id} failed:`, err);
            });
        }
      });
      
      // Auto-select first conversation if none is selected
      const first = conversations[0];
      if (first && !selected) {
        handleSelect(first);
      }
    } catch (error) {
      console.error('Error fetching conversations:', error);
    }
  };

  // Fetch messages when a conversation is selected (REST, then join room)
  useEffect(() => {
    if (selected && selected._id) {
      const convId = selected._id;
      
      if (messagesCache[convId]) {
        // Messages are in cache, use them and indicate loading has finished
        setMessages(messagesCache[convId]);
        setMessagesLoading(false);
      } else {
        // No cache; start loading and fetch messages
        setMessagesLoading(true);
        messageAPI.getMessages(convId)
          .then(res => {
            const messages = res.data.messages || [];
            setMessages(messages);
            setMessagesCache(prev => ({
              ...prev,
              [convId]: messages
            }));
          })
          .catch(error => {
            console.error('Error fetching messages:', error);
            setMessages([]);
          })
          .finally(() => {
            setMessagesLoading(false);
          });
      }
      
      // Join the conversation room for real-time updates
      chatSocket.joinConversation(convId);
      
      // Cleanup function to leave the conversation when component unmounts or conversation changes
      return () => chatSocket.leaveConversation(convId);
    } else {
      // No conversation selected, reset messages and loading state
      setMessages([]);
      setMessagesLoading(false);
    }
  }, [selected]);

  // Real-time event listeners
  useEffect(() => {
    if (!chatSocket.socket) return;
    
    // Handler for incoming messages; defined outside to allow removal.
    const handleChatNew = msg => {
      console.log('Received new message:', msg); // Debug log
      
<<<<<<< HEAD
      // Always update the cache for the conversation the message belongs to.
      setMessagesCache(cache => {
        const prevMsgs = cache[msg.conversationId] || [];
        // Remove pending optimistic messages for the same sender in this conversation.
        let filteredCache = prevMsgs.filter(m => {
          if (!m.pending) return true;
=======
      setMessages(prev => {
        // Remove any pending optimistic messages from the same sender for this conversation.
        // We consider a message "pending" if it has the pending flag and matches the current user.
        let filtered = prev.filter(m => {
          if (!m.pending) return true;
          // Remove pending optimistic messages from the same conversation and sender
>>>>>>> e3f033b2
          return !(
            m.conversationId === msg.conversationId &&
            m.senderId === msg.senderId
          );
        });
<<<<<<< HEAD
        // Avoid duplicates in cache
        const existsInCache = filteredCache.some(m => m._id === msg._id);
        if (!existsInCache) {
          filteredCache = [...filteredCache, msg];
        }
        return { ...cache, [msg.conversationId]: filteredCache };
      });

      // If the message belongs to the currently selected conversation, update the UI state.
      if (selected && msg.conversationId === selected._id) {
        setMessages(prev => {
          // Remove pending optimistic messages from UI list for this conversation/sender.
          let filtered = prev.filter(m => {
            if (!m.pending) return true;
            return !(
              m.conversationId === msg.conversationId &&
              m.senderId === msg.senderId
            );
          });
          // Avoid duplicates in UI
          const existsUI = filtered.some(m => m._id === msg._id);
          if (!existsUI) {
            filtered = [...filtered, msg];
          }
          return filtered;
        });

        // Show notification if message is from other user
        if (
          window.Notification &&
          Notification.permission === 'granted' &&
          msg.senderId !== user.id
        ) {
          const title = msg.senderName || 'New Message';
          const body = msg.text || (msg.file ? 'Sent a file' : 'New message');
          new Notification(title, { body });
        }
        
        // After processing a new message in the current conversation, bump this conversation
        // to the top of the list to reflect recent activity. We update lastMessage and
        // lastMessageAt to ensure sorting on the server/client side.
        setConversations(prev => {
          const idx = prev.findIndex(c => c._id === msg.conversationId);
          if (idx !== -1) {
            const updatedConv = {
              ...prev[idx],
              lastMessageAt: msg.createdAt || new Date().toISOString(),
              lastMessage: msg,
            };
            return [updatedConv, ...prev.slice(0, idx), ...prev.slice(idx + 1)];
          }
          return prev;
        });
        
        // Debounced mark as read
        debouncedMarkRead(msg.conversationId);
=======
        
        // Check if message already exists to prevent duplicates
        const exists = filtered.some(m => m._id === msg._id);
        if (exists) return filtered;
        
        const updated = [...filtered, msg];
>>>>>>> e3f033b2
        
        // Auto scroll if near bottom or message from current user
        if (msg.senderId === user.id || shouldAutoScroll()) {
          scrollToBottom();
        }
      } else {
        // For other conversations, optionally notify the user
        if (
          window.Notification &&
          Notification.permission === 'granted' &&
          msg.senderId !== user.id
        ) {
          const title = msg.senderName || 'New Message';
          const body = msg.text || (msg.file ? 'Sent a file' : 'New message');
          new Notification(title, { body });
        }
      }

      // Regardless of whether this conversation is selected, bump the conversation to the top
      // of the sidebar list when a message is received. This keeps the sidebar sorted by
      // most recent activity across all conversations.
      setConversations(prev => {
        const idx = prev.findIndex(c => c._id === msg.conversationId);
        if (idx !== -1) {
          const updatedConv = {
            ...prev[idx],
            lastMessageAt: msg.createdAt || new Date().toISOString(),
            lastMessage: msg,
          };
          return [updatedConv, ...prev.slice(0, idx), ...prev.slice(idx + 1)];
        }
        return prev;
      });
      }
    };

    // Edit message handler
    const handleChatEdit = ({ messageId, text }) => {
      setMessages(prev => prev.map(m => m._id === messageId ? { ...m, text, edited: true } : m));
    };

    // Delete message handler
    const handleChatDelete = ({ messageId }) => {
      setMessages(prev => prev.filter(m => m._id !== messageId));
    };

    // React to message handler
    const handleChatReact = ({ messageId, emoji, userId }) => {
      setMessages(prev => 
        prev.map(m => 
          m._id === messageId 
            ? { ...m, reactions: [...(m.reactions || []), { user: userId, emoji }] } 
            : m
        )
      );
      setReactions(prev => ({
        ...prev,
        [messageId]: [...(prev[messageId] || []), { user: userId, emoji }]
      }));
    };

    // Unreact handler
    const handleChatUnreact = ({ messageId, emoji, userId }) => {
      setMessages(prev => 
        prev.map(m => 
          m._id === messageId 
            ? { 
                ...m, 
                reactions: (m.reactions || []).filter(r => !(r.user === userId && r.emoji === emoji)) 
              } 
            : m
        )
      );
      setReactions(prev => ({
        ...prev,
        [messageId]: (prev[messageId] || []).filter(r => !(r.user === userId && r.emoji === emoji))
      }));
    };

    // Typing indicator handler
    const handleChatTyping = ({ userId: typingUserId, conversationId, typing }) => {
      if (typingUserId !== user.id && conversationId) {
        setTyping(prev => ({
          ...prev,
          [conversationId]: {
            ...prev[conversationId],
            [typingUserId]: typing
          }
        }));
      }
    };

    // Set up all event listeners
    chatSocket.off('chat:new', handleChatNew);
    chatSocket.on('chat:new', handleChatNew);
    
    chatSocket.off('chat:edit', handleChatEdit);
    chatSocket.on('chat:edit', handleChatEdit);
    
    chatSocket.off('chat:delete', handleChatDelete);
    chatSocket.on('chat:delete', handleChatDelete);
    
    chatSocket.off('chat:react', handleChatReact);
    chatSocket.on('chat:react', handleChatReact);
    
    chatSocket.off('chat:unreact', handleChatUnreact);
    chatSocket.on('chat:unreact', handleChatUnreact);
    
    chatSocket.off('chat:typing', handleChatTyping);
    chatSocket.on('chat:typing', handleChatTyping);

    // Cleanup function to remove all event listeners
    return () => {
      chatSocket.off('chat:new', handleChatNew);
      chatSocket.off('chat:edit', handleChatEdit);
      chatSocket.off('chat:delete', handleChatDelete);
      chatSocket.off('chat:react', handleChatReact);
      chatSocket.off('chat:unreact', handleChatUnreact);
      chatSocket.off('chat:typing', handleChatTyping);
    };
  }, [chatSocket, user.id, selected, debouncedMarkRead]);

  // Mark messages as read when conversation is selected
  useEffect(() => {
    if (selected && messages.length > 0) {
      // Mark all messages as read
      messages.forEach(msg => {
        if (msg.sender !== user.id) {
          chatSocket.markAsRead(msg._id);
        }
      });
      
      // Mark conversation as read on backend
      conversationAPI.markConversationAsRead(selected._id)
        .then(() => {
          // Refresh unread count in header
          if (refreshUnreadCount) refreshUnreadCount();
          
          // Set unread to 0 for this conversation in the sidebar
          setAllConversations(prev =>
            prev.map(section => ({
              ...section,
              items: section.items.map(conv =>
                conv._id === selected._id ? { ...conv, unread: 0 } : conv
              ),
            }))
          );
        })
        .catch(error => {
          console.error('Error marking conversation as read:', error);
        });
    }
  }, [selected, messages, user.id, chatSocket, refreshUnreadCount]);

  // Memoize conversation filtering to avoid expensive recalculations on each render.
  const filteredConversations = useMemo(() => {
    return allConversations.map(section => {
      const filteredItems = section.items.filter(conv => {
        try {
          const displayName = getConversationDisplayName(conv, user?.id);
          
          const memberNames = Array.isArray(conv.members)
            ? conv.members.map(m => {
                if (typeof m === 'object' && m !== null) {
                  const name = m.fullName || m.username || m.email || '';
                  return String(name);
                }
                return '';
              }).join(' ')
            : '';
          
          const result = search
            ? displayName.toLowerCase().includes(search.toLowerCase()) || 
              memberNames.toLowerCase().includes(search.toLowerCase())
            : true;
          
          return result;
        } catch (error) {
          console.error('Error in conversation filter:', error);
          return false;
        }
      });
      
      return {
        ...section,
        items: filteredItems,
      };
    });
  }, [allConversations, search, user?.id]);

  const handleSelect = (conv) => {
    if (!conv || !conv._id) {
      return;
    }
    setSelected(conv);
    setReplyTo(null);
    setShowEmojiPicker(false);
    if (isMobile) setSidebarOpen(false);
    
    // Mark conversation as read immediately
    if (conv.unread > 0) {
      conversationAPI.markConversationAsRead(conv._id)
        .then(() => {
          // Refresh unread count in header
          if (refreshUnreadCount) refreshUnreadCount();
          
          // Set unread to 0 for this conversation in the sidebar
          setAllConversations(prev =>
            prev.map(section => ({
              ...section,
              items: section.items.map(c =>
                c._id === conv._id ? { ...c, unread: 0 } : c
              ),
            }))
          );
        })
        .catch(error => {
          console.error('Error marking conversation as read:', error);
        });
    }
  };

  // Send a new message. This version implements an "optimistic" update so the message
  // appears in the UI immediately, without waiting for the server to emit a chat:new event.
  const handleSend = async () => {
    // Check if a conversation is selected and has an _id
    if (!selected || !selected._id) {
      return;
    }

    // Check if there's input to send
    if (!input.trim() && !uploadFile) {
      return;
    }

    try {
      let fileMeta = null;
      if (uploadFile) {
        const res = await messageAPI.uploadMessageFile(uploadFile);
        fileMeta = res.data;
      }
      
<<<<<<< HEAD
      // Clear any previous send errors
      setSendError(null);
      
      // Emit the actual message to the server. Await in case sendMessage
      // returns a promise; any errors will be caught below.
      await chatSocket.sendMessage({
=======
      // Build an optimistic message object. We include a temporary ID and mark it as pending
      // so it can be removed or replaced when the real message arrives from the server.
      const tempId = `temp-${Date.now()}`;
      const tempMsg = {
        _id: tempId,
        conversationId: selected._id,
        senderId: user?.id,
        senderName: user?.fullName || user?.username || '',
        text: input.trim(),
        file: fileMeta,
        replyTo: replyTo ? replyTo._id : undefined,
        createdAt: new Date().toISOString(),
        pending: true,
      };
      
      // Add optimistic message to UI immediately
      setMessages(prev => [...prev, tempMsg]);
      
      // Update message cache for this conversation
      setMessagesCache(cache => {
        const convMsgs = cache[selected._id] || [];
        return {
          ...cache,
          [selected._id]: [...convMsgs, tempMsg],
        };
      });
      
      // Emit the actual message to the server
      chatSocket.sendMessage({
>>>>>>> e3f033b2
        conversationId: selected._id,
        text: input.trim(),
        file: fileMeta,
        replyTo: replyTo ? replyTo._id : undefined,
      });
      
<<<<<<< HEAD
      // Reset input fields only after successful send
=======
      // Reset input fields
>>>>>>> e3f033b2
      setInput('');
      setUploadFile(null);
      setReplyTo(null);
      setTyping(false);

      // When sending a message, update the conversation's last activity and move it to the top
      // of the sidebar. This keeps the most recently active conversations visible at the top.
      setConversations(prev => {
        const idx = prev.findIndex(c => c._id === selected._id);
        if (idx !== -1) {
          const updatedConv = {
            ...prev[idx],
            lastMessageAt: new Date().toISOString(),
            lastMessage: { text: input.trim() },
          };
          return [updatedConv, ...prev.slice(0, idx), ...prev.slice(idx + 1)];
        }
        return prev;
      });
      
    } catch (error) {
      console.error('Failed to send message', error);
      setSendError(error?.message || 'Failed to send message');
      // Keep the message in the input so the user can try again
    }
  };

  const handleEdit = (msg) => {
    setEditMsgId(msg._id || msg.id);
    setEditInput(msg.text);
  };

  const handleEditSave = async () => {
    chatSocket.editMessage({ messageId: editMsgId, text: editInput });
    setEditMsgId(null);
    setEditInput('');
  };

  const handleEditCancel = () => {
    setEditMsgId(null);
    setEditInput('');
  };

  const handleDelete = async (msgId) => {
    chatSocket.deleteMessage({ messageId: msgId });
  };

  const handleStar = (convId) => {
    setStarred(prev => prev.includes(convId) ? prev.filter(id => id !== convId) : [...prev, convId]);
    // Optionally: persist star via API
  };

  const handleDeleteConversation = async (conv) => {
    if (!conv || !conv._id) return;
    
    try {
      await conversationAPI.deleteConversation(conv._id);
      
      // Remove from conversations list
      setAllConversations(prev => prev.map(section => ({
        ...section,
        items: section.items.filter(c => c._id !== conv._id)
      })));
      
      // If this was the selected conversation, clear selection
      if (selected && selected._id === conv._id) {
        setSelected(null);
        setMessages([]);
      }
      // Refresh unread count in header
      if (refreshUnreadCount) refreshUnreadCount();
      setNotification({
        message: 'Conversation deleted successfully!'
      });
      setNotification(null);
    } catch (error) {
      console.error('Error deleting conversation:', error);
      setNotification({
        message: error.response?.data?.message || 'Failed to delete conversation'
      });
      setNotification(null);
    }
  };

  const handleConversationCreated = (newConversation) => {
    // Add to conversations list
    setAllConversations(prev => {
      const newSections = [...prev];
      const sectionIndex = newSections.findIndex(s => s.section === 
        (newConversation.type === 'dm' ? 'Direct Messages' : 
         newConversation.type === 'group' ? 'Groups' : 'Communities'));
      
      if (sectionIndex !== -1) {
        newSections[sectionIndex].items.push(newConversation);
      }
      return newSections;
    });
    
    // Select the new conversation
    handleSelect(newConversation);
    
    setNotification({
      message: 'Conversation created successfully!'
    });
    setNotification(null);
  };

  const handleConversationUpdated = () => {
    // Refresh conversations list
    fetchConversations();
    
    setNotification({
      message: 'Conversation updated successfully!'
    });
    setNotification(null);
  };

  const handleConversationDeleted = (conversationId) => {
    // Remove from conversations list
    setAllConversations(prev => prev.map(section => ({
      ...section,
      items: section.items.filter(c => c._id !== conversationId)
    })));
    
    // If this was the selected conversation, clear selection
    if (selected && selected._id === conversationId) {
      setSelected(null);
      setMessages([]);
    }
    // Refresh unread count in header
    if (refreshUnreadCount) refreshUnreadCount();
    setNotification({
      message: 'Conversation deleted successfully!'
    });
    setNotification(null);
  };

  const handleUserSelect = async (selectedUser) => {
    try {
      const response = await conversationAPI.createConversation({
        type: 'dm',
        memberIds: [selectedUser._id]
      });
      
      const newConversation = response.data.conversation;
      
      // Refresh conversations list
      await fetchConversations();
      
      // Select the new conversation
      handleSelect(newConversation);
      
      setNotification({
        message: response.data.message || 'Conversation created successfully!'
      });
      setNotification(null);
    } catch (error) {
      console.error('Error creating conversation:', error);
      setNotification({
        message: error.response?.data?.message || 'Failed to create conversation'
      });
      setNotification(null);
    }
  };

  const handleFileChange = (e) => {
    const file = e.target.files[0];
    if (file) {
      setUploadFile(file);
    }
  };

  const handleRemoveFile = () => {
    setUploadFile(null);
  };

  const handleEmojiClick = async (emoji, msgId) => {
    chatSocket.reactMessage({ messageId: msgId, emoji });
    setShowEmojiPicker(false);
  };

  const handleReply = (msg) => {
    setReplyTo(msg);
  };

  const handleTyping = (isTyping) => {
    if (selected && chatSocket.sendTyping) {
      chatSocket.sendTyping({ conversationId: selected._id, typing: isTyping });
    }
  };

  return (
    <div className="flex h-[80vh] bg-gradient-to-br from-gray-50 via-blue-50 to-purple-50 rounded-2xl shadow-2xl overflow-hidden border border-gray-100">
      {/* Sidebar - Full width on mobile when open */}
      {(!isMobile || sidebarOpen) && (
        <div className={`${isMobile ? 'w-full' : 'w-80'} bg-white/80 backdrop-blur-sm border-r border-gray-200 flex flex-col`}>
          {/* Header */}
          <div className="p-4 md:p-6 border-b border-gray-100 bg-gradient-to-r from-blue-50 to-purple-50">
            <div className="flex items-center justify-between">
              <div className="flex items-center space-x-3">
                <div className="p-2 rounded-xl bg-gradient-to-r from-blue-500 to-purple-500 text-white shadow-lg">
                  <MessageCircle className="h-5 w-5 md:h-6 md:w-6" />
                </div>
                <div>
                  <h1 className="text-lg md:text-xl font-bold text-gray-900">Messages</h1>
                  <p className="text-xs md:text-sm text-gray-600">Connect with your team</p>
                </div>
              </div>
              <button 
                onClick={() => setShowCreateModal(true)} 
                className="p-2 rounded-xl bg-gradient-to-r from-blue-500 to-purple-500 text-white hover:from-blue-600 hover:to-purple-600 transition-all duration-200 shadow-lg hover:shadow-xl transform hover:scale-105"
                title="New Conversation"
              >
                <Plus className="h-4 w-4 md:h-5 md:w-5" />
              </button>
            </div>
          </div>

          {/* Search */}
          <div className="p-3 md:p-4 border-b border-gray-100">
            <div className="relative">
              <Search className="absolute left-3 md:left-4 top-1/2 transform -translate-y-1/2 h-4 w-4 text-gray-400" />
              <input
                type="text"
                placeholder="Search conversations..."
                value={search}
                onChange={e => setSearch(e.target.value)}
                className="w-full pl-10 md:pl-12 pr-4 py-2 md:py-3 border border-gray-200 rounded-xl focus:outline-none focus:ring-2 focus:ring-blue-500 focus:border-transparent transition-all duration-200 bg-gray-50 focus:bg-white shadow-sm text-sm md:text-base"
              />
            </div>
          </div>

          {/* Conversations List */}
          <div className="flex-1 overflow-y-auto py-2">
            {(() => {
              return filteredConversations.map(section => {
                return (
                  <div key={section.section} className="mb-4 md:mb-6">
                    <div className="flex items-center px-4 md:px-6 py-2 md:py-3 text-gray-500 uppercase text-xs font-bold tracking-wider">
                      <section.icon className="h-3 w-3 md:h-4 md:w-4 mr-2 md:mr-3" />
                      {section.section}
                    </div>
                    {section.items.map(conv => {
                      return (
                        <SidebarConversation
                          key={conv._id}
                          conv={conv}
                          isActive={selected && selected._id === conv._id}
                          onSelect={() => handleSelect(conv)}
                          onStar={() => handleStar(conv._id)}
                          onDelete={() => handleDeleteConversation(conv)}
                          starred={starred.includes(conv._id)}
                          getInitials={getInitials}
                          currentUserId={user?.id}
                          canDelete={
                            conv.type === 'dm' || 
                            (conv.type === 'group' && conv.admins?.includes(user?.id)) ||
                            (conv.type === 'community' && conv.admins?.includes(user?.id))
                          }
                        />
                      );
                    })}
                  </div>
                );
              });
            })()}
          </div>
        </div>
      )}

      {/* Chat Window - Full width on mobile when sidebar is closed */}
      {(!isMobile || (!sidebarOpen && selected)) && (
        <div className="flex-1 flex flex-col bg-white/60 backdrop-blur-sm">
          {/* Mobile back button */}
          {isMobile && (
            <div className="flex items-center justify-between p-3 border-b border-gray-100 bg-gradient-to-r from-blue-50 to-purple-50">
              <button
                className="p-2 rounded-full bg-blue-100 text-blue-600 shadow-md hover:bg-blue-200 transition-colors"
                onClick={() => setSidebarOpen(true)}
              >
                <svg xmlns="http://www.w3.org/2000/svg" fill="none" viewBox="0 0 24 24" strokeWidth={1.5} stroke="currentColor" className="w-5 h-5">
                  <path strokeLinecap="round" strokeLinejoin="round" d="M15.75 19.5L8.25 12l7.5-7.5" />
                </svg>
              </button>
              <h2 className="text-lg font-bold text-gray-900">Messages</h2>
              <div className="w-9"></div> {/* Spacer for centering */}
            </div>
          )}

          {/* Chat header */}
          {selected ? (
            <div className="border-b border-gray-100 px-4 md:px-6 py-3 md:py-4 bg-gradient-to-r from-gray-50 to-blue-50">
              <div className="flex items-center justify-between">
                <div 
                  className="flex items-center space-x-3 md:space-x-4 cursor-pointer hover:bg-white/50 p-2 md:p-3 rounded-xl transition-all duration-200"
                  onClick={() => setShowDetailsModal(true)}
                >
                  <div className="relative">
                    {selected.avatar ? (
                      <img src={selected.avatar} alt={selected.name || 'Conversation'} className="h-10 w-10 md:h-12 md:w-12 rounded-full object-cover shadow-lg" />
                    ) : (
                      <div className="h-10 w-10 md:h-12 md:w-12 rounded-full bg-gradient-to-r from-blue-500 to-purple-500 flex items-center justify-center text-white font-bold text-base md:text-lg shadow-lg">
                        {getInitials(getConversationDisplayName(selected, user?.id))}
                      </div>
                    )}
                    {selected.status && (
                      <span className={`absolute -bottom-1 -right-1 h-3 w-3 md:h-4 md:w-4 rounded-full border-2 md:border-3 border-white ${selected.status === 'online' ? 'bg-green-500' : 'bg-gray-400'} shadow-md`}></span>
                    )}
                  </div>
                  <div className="flex flex-col min-w-0 flex-1">
                    <h2 className="text-base md:text-lg font-bold text-gray-900 truncate">{getConversationDisplayName(selected, user?.id)}</h2>
                    {selected && (selected.type === 'group' || selected.type === 'community') && (
                      <p className="text-xs md:text-sm text-gray-600">
                        {selected.members?.length || 0} members
                      </p>
                    )}
                  </div>
                </div>
                <div className="flex items-center space-x-1 md:space-x-2">
                  {selected && (
                    <button 
                      onClick={() => setShowSettingsModal(true)} 
                      className="p-2 rounded-xl hover:bg-white/50 transition-all duration-200 text-gray-500 hover:text-gray-700" 
                      title="Conversation Settings"
                    >
                      <Settings className="h-4 w-4 md:h-5 md:w-5" />
                    </button>
                  )}
                </div>
              </div>
            </div>
          ) : (
            <div className="border-b border-gray-100 px-4 md:px-6 py-6 md:py-8 bg-gradient-to-r from-gray-50 to-blue-50">
              <div className="text-center">
                <div className="p-3 md:p-4 rounded-full bg-gradient-to-r from-blue-500 to-purple-500 w-12 h-12 md:w-16 md:h-16 mx-auto mb-3 md:mb-4 flex items-center justify-center">
                  <MessageCircle className="h-6 w-6 md:h-8 md:w-8 text-white" />
                </div>
                <h2 className="text-lg md:text-xl font-bold text-gray-900 mb-2">Welcome to Messages</h2>
                <p className="text-sm md:text-base text-gray-600">Select a conversation to start chatting</p>
              </div>
            </div>
          )}

          {/* Reply context */}
          {replyTo && (
            <div className="px-4 md:px-6 py-2 bg-blue-50 border-b border-blue-100">
              <div className="flex items-center justify-between">
                <div className="flex-1 min-w-0">
                  <p className="text-xs md:text-sm text-blue-600 font-medium">Replying to {replyTo.senderName || 'message'}</p>
                  <p className="text-xs md:text-sm text-blue-500 truncate">{replyTo.text || 'File'}</p>
                </div>
                <button 
                  onClick={() => setReplyTo(null)} 
                  className="ml-2 p-1 rounded-full text-blue-400 hover:text-blue-600 hover:bg-blue-100 transition-colors"
                >
                  <X className="h-4 w-4" />
                </button>
              </div>
            </div>
          )}

          {/* Messages */}
          {selected && (
            <ChatWindow
              loading={messagesLoading}
              messages={messages}
              currentUserId={user?.id}
              onEdit={handleEdit}
              onDelete={handleDelete}
              onReply={handleReply}
              onEmoji={handleEmojiClick}
              reactions={reactions}
              showEmojiPicker={showEmojiPicker}
              setShowEmojiPicker={setShowEmojiPicker}
              emojiList={emojiList}
              editMsgId={editMsgId}
              editInput={editInput}
              setEditInput={setEditInput}
              handleEditSave={handleEditSave}
              handleEditCancel={handleEditCancel}
              typing={selected && typing[selected._id] ? typing[selected._id] : {}}
              messageStatus={chatSocket.messageStatus}
              onlineUsers={Array.from(chatSocket.onlineUsers.values())}
            />
          )}

          {/* Input */}
          {selected && (
            <ChatInput
              input={input}
              setInput={setInput}
              onSend={handleSend}
              onFileChange={handleFileChange}
              uploadFile={uploadFile}
              onRemoveFile={handleRemoveFile}
              onShowEmojiPicker={() => setShowEmojiPicker('input')}
              onTyping={handleTyping}
              members={selected?.members || []}
            />
          )}

          {/* Notification */}
          {notification && (
            <div className="fixed top-4 md:top-6 right-4 md:right-6 z-50 bg-gradient-to-r from-blue-500 to-purple-500 text-white px-4 md:px-6 py-2 md:py-3 rounded-xl shadow-2xl animate-in slide-in-from-right-4 duration-300 max-w-xs md:max-w-md">
              <div className="flex items-center space-x-2 md:space-x-3">
                <div className="p-1 rounded-full bg-white/20">
                  <Check className="h-3 w-3 md:h-4 md:w-4" />
                </div>
                <span className="font-medium text-sm md:text-base">{notification.message}</span>
                <button 
                  onClick={() => setNotification(null)} 
                  className="ml-2 md:ml-4 text-white/80 hover:text-white transition-colors"
                >
                  <X className="h-3 w-3 md:h-4 md:w-4" />
                </button>
              </div>
            </div>
          )}
        </div>
      )}
      
      {/* User Selection Modal */}
      <UserSelectionModal
        isOpen={showUserModal}
        onClose={() => setShowUserModal(false)}
        onSelectUser={handleUserSelect}
        currentUserId={user?.id}
      />

      {/* Create Conversation Modal */}
      <CreateConversationModal
        isOpen={showCreateModal}
        onClose={() => setShowCreateModal(false)}
        onConversationCreated={handleConversationCreated}
        currentUserId={user?.id}
      />

      {/* Conversation Settings Modal */}
      <ConversationSettingsModal
        isOpen={showSettingsModal}
        onClose={() => setShowSettingsModal(false)}
        conversation={selected}
        onConversationUpdated={handleConversationUpdated}
        onConversationDeleted={handleConversationDeleted}
        currentUserId={user?.id}
      />

      {/* Conversation Details Modal */}
      <ConversationDetailsModal
        isOpen={showDetailsModal}
        onClose={() => setShowDetailsModal(false)}
        conversation={selected}
        currentUserId={user?.id}
      />

      {/* Connection Status (for debugging) */}
      <ConnectionStatus />
    </div>
  );
} <|MERGE_RESOLUTION|>--- conflicted
+++ resolved
@@ -298,27 +298,17 @@
     const handleChatNew = msg => {
       console.log('Received new message:', msg); // Debug log
       
-<<<<<<< HEAD
       // Always update the cache for the conversation the message belongs to.
       setMessagesCache(cache => {
         const prevMsgs = cache[msg.conversationId] || [];
         // Remove pending optimistic messages for the same sender in this conversation.
         let filteredCache = prevMsgs.filter(m => {
           if (!m.pending) return true;
-=======
-      setMessages(prev => {
-        // Remove any pending optimistic messages from the same sender for this conversation.
-        // We consider a message "pending" if it has the pending flag and matches the current user.
-        let filtered = prev.filter(m => {
-          if (!m.pending) return true;
-          // Remove pending optimistic messages from the same conversation and sender
->>>>>>> e3f033b2
           return !(
             m.conversationId === msg.conversationId &&
             m.senderId === msg.senderId
           );
         });
-<<<<<<< HEAD
         // Avoid duplicates in cache
         const existsInCache = filteredCache.some(m => m._id === msg._id);
         if (!existsInCache) {
@@ -375,14 +365,6 @@
         
         // Debounced mark as read
         debouncedMarkRead(msg.conversationId);
-=======
-        
-        // Check if message already exists to prevent duplicates
-        const exists = filtered.some(m => m._id === msg._id);
-        if (exists) return filtered;
-        
-        const updated = [...filtered, msg];
->>>>>>> e3f033b2
         
         // Auto scroll if near bottom or message from current user
         if (msg.senderId === user.id || shouldAutoScroll()) {
@@ -625,55 +607,19 @@
         fileMeta = res.data;
       }
       
-<<<<<<< HEAD
       // Clear any previous send errors
       setSendError(null);
       
       // Emit the actual message to the server. Await in case sendMessage
       // returns a promise; any errors will be caught below.
       await chatSocket.sendMessage({
-=======
-      // Build an optimistic message object. We include a temporary ID and mark it as pending
-      // so it can be removed or replaced when the real message arrives from the server.
-      const tempId = `temp-${Date.now()}`;
-      const tempMsg = {
-        _id: tempId,
-        conversationId: selected._id,
-        senderId: user?.id,
-        senderName: user?.fullName || user?.username || '',
-        text: input.trim(),
-        file: fileMeta,
-        replyTo: replyTo ? replyTo._id : undefined,
-        createdAt: new Date().toISOString(),
-        pending: true,
-      };
-      
-      // Add optimistic message to UI immediately
-      setMessages(prev => [...prev, tempMsg]);
-      
-      // Update message cache for this conversation
-      setMessagesCache(cache => {
-        const convMsgs = cache[selected._id] || [];
-        return {
-          ...cache,
-          [selected._id]: [...convMsgs, tempMsg],
-        };
-      });
-      
-      // Emit the actual message to the server
-      chatSocket.sendMessage({
->>>>>>> e3f033b2
         conversationId: selected._id,
         text: input.trim(),
         file: fileMeta,
         replyTo: replyTo ? replyTo._id : undefined,
       });
       
-<<<<<<< HEAD
       // Reset input fields only after successful send
-=======
-      // Reset input fields
->>>>>>> e3f033b2
       setInput('');
       setUploadFile(null);
       setReplyTo(null);
