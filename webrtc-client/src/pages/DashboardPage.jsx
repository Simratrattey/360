--- conflicted
+++ resolved
@@ -305,18 +305,11 @@
   }, [chatSocket, user.id]);
 
   const createNewMeeting = () => {
-<<<<<<< HEAD
-    const roomId = generateRoomId();
-    openMeetingWindow(roomId);
-=======
     setIsCreateModalOpen(true);
->>>>>>> a34cc785
   };
 
   const joinMeeting = (roomId) => {
     openMeetingWindow(roomId);
-<<<<<<< HEAD
-=======
   };
 
   // Helper function to add custom notifications
@@ -374,7 +367,6 @@
         addJoinRequestNotification('error', result.message || 'Failed to send join request.');
       }
     });
->>>>>>> a34cc785
   };
 
   return (
